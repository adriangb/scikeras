--- conflicted
+++ resolved
@@ -8,15 +8,9 @@
 
 from sklearn.base import clone
 from sklearn.datasets import load_boston, make_regression
-<<<<<<< HEAD
-from tensorflow.python import keras
-from tensorflow.python.keras.layers import Dense, Input
-from tensorflow.python.keras.models import Model
-=======
 from tensorflow import keras
 from tensorflow.keras.layers import Dense, Input
 from tensorflow.keras.models import Model
->>>>>>> 7fa51a4f
 
 from scikeras.wrappers import KerasRegressor
 
@@ -149,13 +143,9 @@
     return tmp
 
 
-<<<<<<< HEAD
-@pytest.mark.parametrize("optim", ["adam", "sgd"])
-=======
 @pytest.mark.parametrize(
     "optim", ["adam", "sgd", keras.optimizers.Adam(), keras.optimizers.SGD(),],
 )
->>>>>>> 7fa51a4f
 def test_partial_fit_pickle(optim):
     """
     This test is implemented to make sure model pickling does not affect
@@ -165,11 +155,6 @@
     """
     X, y = make_regression(n_features=8, n_samples=100)
 
-<<<<<<< HEAD
-    m1 = KerasRegressor(model=dynamic_regressor, optimizer=optim, random_state=42)
-    m2 = clone(m1)
-
-=======
     m1 = KerasRegressor(
         model=dynamic_regressor, optimizer=optim, random_state=42, hidden_layer_sizes=[]
     )
@@ -178,7 +163,6 @@
     # Ensure we can roundtrip before training
     m2 = _reload(m2)
 
->>>>>>> 7fa51a4f
     # Make sure start from same model
     m1.partial_fit(X, y)
     m2.partial_fit(X, y)
@@ -193,9 +177,6 @@
         assert _weights_close(m1, m2)
 
         # Make sure predictions are the same
-<<<<<<< HEAD
-        assert np.allclose(m1.predict(X), m2.predict(X))
-=======
         assert np.allclose(m1.predict(X), m2.predict(X))
 
 
@@ -258,5 +239,4 @@
     opt.minimize(loss2, [var1]).numpy()
     val_pickle = var1.numpy()
     # Check that the final values are the same
-    np.testing.assert_equal(val_no_pickle, val_pickle)
->>>>>>> 7fa51a4f
+    np.testing.assert_equal(val_no_pickle, val_pickle)