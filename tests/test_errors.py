--- conflicted
+++ resolved
@@ -140,15 +140,14 @@
         est.fit([[1]], [1])
 
 
-<<<<<<< HEAD
 def test_model_wrong_type():
-    """Test that a TypeError is raised when model is not
-    a Model instance, a callable or None.
+    """Test that a TypeError is raised when model is not    a Model instance, a callable or None.
     """
     est = KerasClassifier(build_fn=object())
     with pytest.raises(
         TypeError, match="`model` must be a callable, a Keras Model instance or None"
-=======
+
+
 @pytest.mark.parametrize("loss", [None, [None]])
 @pytest.mark.parametrize("compile", [True, False])
 def test_no_loss(loss, compile):
@@ -191,6 +190,6 @@
     )
     with pytest.raises(
         ValueError, match="Could not interpret optimizer identifier"  # Keras error
->>>>>>> b8f1b63f
+
     ):
         est.fit([[1]], [1])