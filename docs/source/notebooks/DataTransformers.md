--- conflicted
+++ resolved
@@ -70,110 +70,7 @@
 from tensorflow import keras
 ```
 
-<<<<<<< HEAD
 ## 2. Multiple outputs
-=======
-## 2. Data transformer interface
-
-SciKeras enables advanced Keras use cases by providing an interface to convert sklearn compliant data to whatever format your Keras model requires within SciKeras, right before passing said data to the Keras model.
-
-This interface is implemented in the form of two sklearn transformers, one for the features (`X`) and one for the target (`y`).  SciKeras loads these transformers via the `target_encoder` and `feature_encoder` methods.
-
-By default, SciKeras implements `target_encoder` for both KerasClassifier and KerasRegressor to facilitate common types of tasks in sklearn. The default implementations are `scikeras.utils.transformers.ClassifierLabelEncoder` and `scikeras.utils.transformers.RegressorTargetEncoder` for KerasClassifier and KerasRegressor respectively. Information on the types of tasks that these default transformers are able to perform can be found in the [SciKeras docs](https://www.adriangb.com/scikeras/refs/heads/master/advanced.html#data-transformers).
-
-Below is an outline of the inner workings of the data transfomer interfaces to help understand when they are called:
-
-```python
-if False:  # avoid executing pseudocode
-    from scikeras.utils.transformers import (
-        ClassifierLabelEncoder,
-        RegressorTargetEncoder,
-    )
-
-
-    class BaseWrapper:
-        def fit(self, X, y):
-            self.target_encoder_ = self.target_encoder
-            self.feature_encoder_ = self.feature_encoder
-            y = self.target_encoder_.fit_transform(y)
-            X = self.feature_encoder_.fit_transform(X)
-            self.model_.fit(X, y)
-            return self
-        
-        def predict(self, X):
-            X = self.feature_encoder_.transform(X)
-            y_pred = self.model_.predict(X)
-            return self.target_encoder_.inverse_transform(y_pred)
-
-    class KerasClassifier(BaseWrapper):
-
-        @property
-        def target_encoder(self):
-            return ClassifierLabelEncoder(loss=self.loss)
-        
-        def predict_proba(self, X):
-            X = self.feature_encoder_.transform(X)
-            y_pred = self.model_.predict(X)
-            return self.target_encoder_.inverse_transform(y_pred, return_proba=True)
-
-
-    class KerasRegressor(BaseWrapper):
-
-        @property
-        def target_encoder(self):
-            return RegressorTargetEncoder()
-```
-
-To substitute your own data transformation routine, you must subclass the wrappers and override one of the encoder defining functions. You will have access to all attributes of the wrappers, and you can pass these to your transformer, like we do above with `loss`.
-
-```python
-from sklearn.base import BaseEstimator, TransformerMixin
-```
-
-```python
-if False:  # avoid executing pseudocode
-
-    class MultiOutputTransformer(BaseEstimator, TransformerMixin):
-        ...
-
-
-    class MultiOutputClassifier(KerasClassifier):
-
-        @property
-        def target_encoder(self):
-            return MultiOutputTransformer(...)
-```
-
-### 2.1 get_metadata method
-
-SciKeras recognized an optional `get_metadata` on the transformers. `get_metadata` is expected to return a dicionary of with key strings and arbitrary values. SciKeras will set add these items to the wrappers namespace and make them available to your model building function via the `meta` keyword argument:
-
-```python
-if False:  # avoid executing pseudocode
-
-    class MultiOutputTransformer(BaseEstimator, TransformerMixin):
-        def get_metadata(self):
-            return {"my_param_": "foobarbaz"}
-
-
-    class MultiOutputClassifier(KerasClassifier):
-
-        @property
-        def target_encoder(self):
-            return MultiOutputTransformer(...)
-
-
-    def get_model(meta):
-        print(f"Got: {meta['my_param_']}")
-
-
-    clf = MultiOutputClassifier(model=get_model)
-    clf.fit(X, y)  # Got: foobarbaz
-    print(clf.my_param_)  # foobarbaz
-```
-
-## 3. Multiple outputs
->>>>>>> e36f03fd
 
 Keras makes it straight forward to define models with multiple outputs, that is a Model with multiple sets of fully-connected heads at the end of the network. This functionality is only available in the Functional Model and subclassed Model definition modes, and is not available when using Sequential.
 
@@ -744,7 +641,6 @@
             # It is trivial to change the expected format to match Keras' ({output_name: weights, ...})
             # see https://github.com/keras-team/keras/issues/4735#issuecomment-267473722
         return X, y, sample_weights
-
 ```
 
 ```python
