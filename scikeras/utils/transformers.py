--- conflicted
+++ resolved
@@ -165,11 +165,7 @@
             raise ValueError(
                 f"Unknown label type: {target_type}."
                 "\n\nTo implement support, subclass KerasClassifier and override"
-<<<<<<< HEAD
-                " `target_encoder` with a transformer that supports this"
-=======
-                " ``target_transformer`` with a transformer that supports this"
->>>>>>> 15cbe191
+                " ``target_encoder`` with a transformer that supports this"
                 " label type."
                 "\n\nFor information on sklearn target types, see:"
                 " * https://scikit-learn.org/stable/modules/generated/sklearn.utils.multiclass.type_of_target.html"
@@ -271,11 +267,7 @@
                     f"Class-predictions are not clearly defined for"
                     " 'multiclass-multioutput' target types."
                     "\n\nTo implement support, subclass KerasClassifier and override"
-<<<<<<< HEAD
-                    " `target_encoder` with a transformer that supports this"
-=======
-                    " ``target_transformer`` with a transformer that supports this"
->>>>>>> 15cbe191
+                    " ``target_encoder`` with a transformer that supports this"
                     " label type."
                     "\n\nFor information on sklearn target types, see:"
                     " * https://scikit-learn.org/stable/modules/generated/sklearn.utils.multiclass.type_of_target.html"
