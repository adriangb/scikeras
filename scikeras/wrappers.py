--- conflicted
+++ resolved
@@ -166,13 +166,12 @@
     def __name__(self):
         return self.__class__.__name__
 
-<<<<<<< HEAD
     @property
     def current_epoch(self) -> int:
         if not hasattr(self, "history_"):
             return 0
         return len(self.history_["loss"])
-=======
+
     def _validate_sample_weight(
         self,
         X: np.ndarray,
@@ -201,7 +200,6 @@
             y = y[~zeros]
             sample_weight = sample_weight[~zeros]
         return X, y, sample_weight
->>>>>>> 2e6e74d9
 
     def _check_model_param(self):
         """Checks `model` and returns model building
